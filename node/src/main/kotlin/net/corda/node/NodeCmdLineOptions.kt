--- conflicted
+++ resolved
@@ -48,7 +48,6 @@
     )
     var devMode: Boolean? = null
 
-<<<<<<< HEAD
     @Option(
             names = ["--allow-hibernate-to-manage-app-schema"],
             description = ["Allows hibernate to create/modify app schema for CorDapps based on their mapped schema.",
@@ -63,8 +62,6 @@
     )
     var safeMode: Boolean = false
 
-=======
->>>>>>> b8b462f6
     open fun parseConfiguration(configuration: Config): Valid<NodeConfiguration> {
         val option = Configuration.Options(strict = unknownConfigKeysPolicy == UnknownConfigKeysPolicy.FAIL)
         return configuration.parseAsNodeConfiguration(option)
