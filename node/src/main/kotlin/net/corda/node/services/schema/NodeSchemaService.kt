--- conflicted
+++ resolved
@@ -62,15 +62,7 @@
                     NodeInfoSchemaV1,
                     NodeCoreV1)
 
-<<<<<<< HEAD
     val internalSchemas = requiredSchemas + extraSchemas.filter { schema ->
-                schema::class.qualifiedName == "net.corda.node.services.transactions.NodeNotarySchemaV1" ||
-=======
-    fun internalSchemas() = requiredSchemas + extraSchemas.filter { schema ->
-        // when mapped schemas from the finance module are present, they are considered as internal ones
-        schema::class.qualifiedName == "net.corda.finance.schemas.CashSchemaV1" ||
-                schema::class.qualifiedName == "net.corda.finance.schemas.CommercialPaperSchemaV1" ||
->>>>>>> 87faf35e
                 schema::class.qualifiedName?.startsWith("net.corda.notary.") ?: false
     }
 
