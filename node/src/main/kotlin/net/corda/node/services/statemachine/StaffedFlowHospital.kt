package net.corda.node.services.statemachine

import net.corda.core.crypto.newSecureRandom
import net.corda.core.flows.FlowException
import net.corda.core.flows.HospitalizeFlowException
import net.corda.core.flows.NotaryError
import net.corda.core.flows.NotaryException
import net.corda.core.flows.ReceiveFinalityFlow
import net.corda.core.flows.ReceiveTransactionFlow
import net.corda.core.flows.StateMachineRunId
import net.corda.core.flows.UnexpectedFlowEndException
import net.corda.core.identity.Party
import net.corda.core.internal.DeclaredField
import net.corda.core.internal.ThreadBox
import net.corda.core.internal.TimedFlow
import net.corda.core.internal.VisibleForTesting
import net.corda.core.internal.bufferUntilSubscribed
import net.corda.core.messaging.DataFeed
import net.corda.core.utilities.contextLogger
import net.corda.core.utilities.debug
import net.corda.core.utilities.minutes
import net.corda.core.utilities.seconds
import net.corda.node.services.FinalityHandler
import org.hibernate.exception.ConstraintViolationException
import rx.subjects.PublishSubject
import java.io.Closeable
import java.sql.SQLException
import java.sql.SQLTransientConnectionException
import java.time.Clock
import java.time.Duration
import java.time.Instant
import java.util.*
import java.util.concurrent.ConcurrentHashMap
import javax.persistence.PersistenceException
import kotlin.collections.HashMap
import kotlin.concurrent.timerTask
import kotlin.math.pow

/**
 * This hospital consults "staff" to see if they can automatically diagnose and treat flows.
 */
class StaffedFlowHospital(private val flowMessaging: FlowMessaging,
                          private val clock: Clock,
                          private val ourSenderUUID: String) : Closeable {
    companion object {
        private val log = contextLogger()
        private val staff = listOf(
            DeadlockNurse,
            DuplicateInsertSpecialist,
            DoctorTimeout,
            FinalityDoctor,
            TransientConnectionCardiologist,
            DatabaseEndocrinologist,
            TransitionErrorGeneralPractitioner,
            SedationNurse,
            NotaryDoctor,
            ResuscitationSpecialist
        )

        private const val MAX_BACKOFF_TIME = 110.0 // Totals to 2 minutes when calculating the backoff time

        @VisibleForTesting
        val onFlowKeptForOvernightObservation = mutableListOf<(id: StateMachineRunId, by: List<String>) -> Unit>()

        @VisibleForTesting
        val onFlowDischarged = mutableListOf<(id: StateMachineRunId, by: List<String>) -> Unit>()

        @VisibleForTesting
        val onFlowErrorPropagated = mutableListOf<(id: StateMachineRunId, by: List<String>) -> Unit>()

        @VisibleForTesting
        val onFlowResuscitated = mutableListOf<(id: StateMachineRunId, by: List<String>, outcome: Outcome) -> Unit>()

        @VisibleForTesting
        val onFlowAdmitted = mutableListOf<(id: StateMachineRunId) -> Unit>()
    }

    private val hospitalJobTimer = Timer("FlowHospitalJobTimer", true)

    init {
        // Register a task to log (at intervals) flows that are kept in hospital for overnight observation.
        hospitalJobTimer.scheduleAtFixedRate(timerTask {
            mutex.locked {
                if (flowsInHospital.isNotEmpty()) {
                    // Get patients whose last record in their medical records is Outcome.OVERNIGHT_OBSERVATION.
                    val patientsUnderOvernightObservation =
                            flowsInHospital.filter { flowPatients[it.key]?.records?.last()?.outcome == Outcome.OVERNIGHT_OBSERVATION }
                    if (patientsUnderOvernightObservation.isNotEmpty())
                        log.warn("There are ${patientsUnderOvernightObservation.count()} flows kept for overnight observation. " +
                                "Affected flow ids: ${patientsUnderOvernightObservation.map { it.key.uuid.toString() }.joinToString()}")
                }
                if (treatableSessionInits.isNotEmpty()) {
                    log.warn("There are ${treatableSessionInits.count()} erroneous session initiations kept for overnight observation. " +
                            "Erroneous session initiation ids: ${treatableSessionInits.map { it.key.toString() }.joinToString()}")
                }
            }
        }, 1.minutes.toMillis(), 1.minutes.toMillis())
    }

    /**
     * Represents the flows that have been admitted to the hospital for treatment.
     * Flows should be removed from [flowsInHospital] when they have completed a successful transition.
     */
    private val flowsInHospital = ConcurrentHashMap<StateMachineRunId, FlowFiber>()

    private val mutex = ThreadBox(object {
        /**
         * Contains medical history of every flow (a patient) that has entered the hospital. A flow can leave the hospital,
         * but their medical history will be retained.
         *
         * Flows should be removed from [flowPatients] when they have completed successfully. Upon successful completion,
         * the medical history of a flow is no longer relevant as that flow has been completely removed from the
         * statemachine.
         */
        val flowPatients = HashMap<StateMachineRunId, FlowMedicalHistory>()
        val treatableSessionInits = HashMap<StateMachineRunId, InternalSessionInitRecord>()
        val recordsPublisher = PublishSubject.create<MedicalRecord>()
    })
    private val secureRandom = newSecureRandom()

    /**
     * The node was unable to initiate the [InitialSessionMessage] from [sender].
     */
    fun sessionInitErrored(sessionMessage: InitialSessionMessage, sender: Party, event: ExternalEvent.ExternalMessageEvent, error: Throwable) {
        val id = event.flowId
        val time = clock.instant()
        val outcome = if (error is SessionRejectException.UnknownClass) {
            // We probably don't have the CorDapp installed so let's pause the message in the hopes that the CorDapp is
            // installed on restart, at which point the message will be able proceed as normal. If not then it will need
            // to be dropped manually.
            Outcome.OVERNIGHT_OBSERVATION
        } else {
            Outcome.UNTREATABLE
        }

        val record = sessionMessage.run { MedicalRecord.SessionInit(id, time, outcome, initiatorFlowClassName, flowVersion, appName, sender, error) }
        mutex.locked {
            if (outcome != Outcome.UNTREATABLE) {
                treatableSessionInits[id] = InternalSessionInitRecord(sessionMessage, event, record)
                log.warn("$sender has sent a flow request for an unknown flow ${sessionMessage.initiatorFlowClassName}. Install the missing " +
                        "CorDapp this flow belongs to and restart.")
                log.warn("If you know it's safe to ignore this flow request then it can be deleted permanently using the killFlow RPC and " +
                        "the UUID $id (from the node shell you can run 'flow kill $id'). BE VERY CAUTIOUS OF THIS SECOND APPROACH AS THE " +
                        "REQUEST MAY CONTAIN A NOTARISED TRANSACTION THAT NEEDS TO BE RECORDED IN YOUR VAULT.")
            }
            recordsPublisher.onNext(record)
        }

        if (outcome == Outcome.UNTREATABLE) {
            sendBackError(error, sessionMessage, sender, event)
        }
    }

    private fun sendBackError(error: Throwable, sessionMessage: InitialSessionMessage, sender: Party, event: ExternalEvent.ExternalMessageEvent) {
        val message = (error as? SessionRejectException)?.message ?: "Unable to establish session"
        val payload = RejectSessionMessage(message, secureRandom.nextLong())
        val replyError = ExistingSessionMessage(sessionMessage.initiatorSessionId, payload)

        log.info("Sending session initiation error back to $sender", error)

        flowMessaging.sendSessionMessage(sender, replyError, SenderDeduplicationId(DeduplicationId.createRandom(secureRandom), ourSenderUUID))
        event.deduplicationHandler.afterDatabaseTransaction()
    }

    /**
     * Drop the errored session-init message with the given ID ([MedicalRecord.SessionInit.id]). This will cause the node
     * to send back the relevant session error to the initiator party and acknowledge its receipt from the message broker
     * so that it never gets redelivered.
     */
    fun dropSessionInit(id: StateMachineRunId): Boolean {
        val (sessionMessage, event, publicRecord) = mutex.locked {
            treatableSessionInits.remove(id) ?: return false
        }
        log.info("Errored session-init permanently dropped: $publicRecord")
        sendBackError(publicRecord.error, sessionMessage, publicRecord.sender, event)
        return true
    }

    /**
<<<<<<< HEAD
     * Forces the flow to be kept in for overnight observation by the hospital.
     *
     * @param currentState The [StateMachineState] of the flow that is being forced into observation
     * @param errors The errors to include in the new medical record
     */
    fun forceIntoOvernightObservation(currentState: StateMachineState, errors: List<Throwable>) {
        mutex.locked {
            val id = currentState.flowLogic.runId
            val medicalHistory = flowPatients.computeIfAbsent(id) { FlowMedicalHistory() }
            val record = MedicalRecord.Flow(
                time = clock.instant(),
                flowId = id,
                suspendCount = currentState.checkpoint.checkpointState.numberOfSuspends,
                errors = errors,
                by = listOf(TransitionErrorGeneralPractitioner),
                outcome = Outcome.OVERNIGHT_OBSERVATION
            )

            medicalHistory.records += record

            onFlowKeptForOvernightObservation.forEach { hook -> hook.invoke(id, record.by.map { it.toString() }) }
            recordsPublisher.onNext(record)
        }
    }


    /**
     * Request treatment for the [flowFiber]. A flow can only be added to the hospital if they are not already being
     * treated.
=======
     * Request treatment for the [flowFiber].
>>>>>>> 9a8ae0fd
     */
    fun requestTreatment(flowFiber: FlowFiber, currentState: StateMachineState, errors: List<Throwable>) {
        if (!currentState.isRemoved) {
            flowsInHospital[flowFiber.id] = flowFiber
            admit(flowFiber, currentState, errors)
        }
    }

    @Suppress("ComplexMethod")
    private fun admit(flowFiber: FlowFiber, currentState: StateMachineState, errors: List<Throwable>) {
        val time = clock.instant()
        log.info("Flow ${flowFiber.id} admitted to hospital in state $currentState")
        onFlowAdmitted.forEach { it.invoke(flowFiber.id) }

        val (event, backOffForChronicCondition) = mutex.locked {
            val medicalHistory = flowPatients.computeIfAbsent(flowFiber.id) { FlowMedicalHistory() }

            val report = consultStaff(flowFiber, currentState, errors, medicalHistory)

            val (outcome, event, backOffForChronicCondition) = when (report.diagnosis) {
                Diagnosis.DISCHARGE -> {
                    val backOff = calculateBackOffForChronicCondition(report, medicalHistory, currentState)
                    log.info("Flow error discharged from hospital (delay ${backOff.seconds}s) by ${report.by} (error was ${report.error.message})")
                    onFlowDischarged.forEach { hook -> hook.invoke(flowFiber.id, report.by.map { it.toString() }) }
                    Triple(Outcome.DISCHARGE, Event.RetryFlowFromSafePoint, backOff)
                }
                Diagnosis.OVERNIGHT_OBSERVATION -> {
                    log.info("Flow error kept for overnight observation by ${report.by} (error was ${report.error.message})")
                    // We don't schedule a next event for the flow - it will automatically retry from its checkpoint on node restart
<<<<<<< HEAD
                    onFlowKeptForOvernightObservation.forEach { hook -> hook.invoke(flowFiber.id, report.by.map{it.toString()}) }
                    Triple(Outcome.OVERNIGHT_OBSERVATION, Event.OvernightObservation, 0.seconds)
=======
                    onFlowKeptForOvernightObservation.forEach { hook -> hook.invoke(flowFiber.id, report.by.map { it.toString() }) }
                    Triple(Outcome.OVERNIGHT_OBSERVATION, null, 0.seconds)
>>>>>>> 9a8ae0fd
                }
                Diagnosis.NOT_MY_SPECIALTY, Diagnosis.TERMINAL -> {
                    // None of the staff care for these errors, or someone decided it is a terminal condition, so we let them propagate
                    log.info("Flow error allowed to propagate", report.error)
                    onFlowErrorPropagated.forEach { hook -> hook.invoke(flowFiber.id, report.by.map { it.toString() }) }
                    Triple(Outcome.UNTREATABLE, Event.StartErrorPropagation, 0.seconds)
                }
                Diagnosis.RESUSCITATE -> {
                    // reschedule the last outcome as it failed to process it
                    // do a 0.seconds backoff in dev mode? / when coming from the driver? make it configurable?
                    val backOff = calculateBackOffForResuscitation(medicalHistory, currentState)
                    val outcome = medicalHistory.records.last().outcome
                    log.info("Flow error to be resuscitated, rescheduling previous outcome - $outcome (delay ${backOff.seconds}s) by ${report.by} (error was ${report.error.message})")
                    onFlowResuscitated.forEach { hook -> hook.invoke(flowFiber.id, report.by.map { it.toString() }, outcome) }
                    Triple(outcome, outcome.event, backOff)
                }
            }

            val numberOfSuspends = currentState.checkpoint.checkpointState.numberOfSuspends
            val record = MedicalRecord.Flow(time, flowFiber.id, numberOfSuspends, errors, report.by, outcome)
            medicalHistory.records += record
            recordsPublisher.onNext(record)
            Pair(event, backOffForChronicCondition)
        }

        if (backOffForChronicCondition.isZero) {
            flowFiber.scheduleEvent(event)
        } else {
            hospitalJobTimer.schedule(timerTask {
                flowFiber.scheduleEvent(event)
            }, backOffForChronicCondition.toMillis())
        }
    }

    private fun calculateBackOffForChronicCondition(
        report: ConsultationReport,
        medicalHistory: FlowMedicalHistory,
        currentState: StateMachineState
    ): Duration {
        return report.by.firstOrNull { it is Chronic }?.let { staff ->
            calculateBackOff(medicalHistory.timesDischargedForTheSameThing(staff, currentState))
        } ?: 0.seconds
    }

    private fun calculateBackOffForResuscitation(
        medicalHistory: FlowMedicalHistory,
        currentState: StateMachineState
    ): Duration = calculateBackOff(medicalHistory.timesResuscitated(currentState))

    private fun calculateBackOff(timesDiagnosisGiven: Int): Duration {
        return if (timesDiagnosisGiven == 0) {
            0.seconds
        } else {
            maxOf(10, (10 + (Math.random()) * minOf(MAX_BACKOFF_TIME, (10 * 1.5.pow(timesDiagnosisGiven)) / 2)).toInt()).seconds
        }
    }

    private fun consultStaff(flowFiber: FlowFiber,
                             currentState: StateMachineState,
                             errors: List<Throwable>,
                             medicalHistory: FlowMedicalHistory): ConsultationReport {
        return errors
                .asSequence()
                .mapIndexed { index, error ->
                    // Rely on the logging context to print details of the flow ID.
                    log.info("Error ${index + 1} of ${errors.size}:", error)
                    val diagnoses: Map<Diagnosis, List<Staff>> = staff.groupBy { it.consult(flowFiber, currentState, error, medicalHistory) }
                    // We're only interested in the highest priority diagnosis for the error
                    val (diagnosis, by) = diagnoses.entries.minBy { it.key }!!
                    ConsultationReport(error, diagnosis, by)
                }
                // And we're only interested in the error with the highest priority diagnosis
                .minBy { it.diagnosis }!!
    }

    private data class ConsultationReport(val error: Throwable, val diagnosis: Diagnosis, val by: List<Staff>)

    /**
     * Remove the flow's medical history from the hospital.
     */
    fun removeMedicalHistory(flowId: StateMachineRunId) {
        mutex.locked { flowPatients.remove(flowId) }
    }

    /**
     * Remove the flow from the hospital as it is not currently being treated.
     */
    fun leave(id: StateMachineRunId) {
        flowsInHospital.remove(id)
    }

    // TODO MedicalRecord subtypes can expose the Staff class, something which we probably don't want when wiring this method to RPC
    /** Returns a stream of medical records as flows pass through the hospital. */
    fun track(): DataFeed<List<MedicalRecord>, MedicalRecord> {
        return mutex.locked {
            val snapshot = (flowPatients.values.flatMap { it.records } + treatableSessionInits.values.map { it.publicRecord }).sortedBy { it.time }
            DataFeed(snapshot, recordsPublisher.bufferUntilSubscribed())
        }
    }

    operator fun contains(flowId: StateMachineRunId) = mutex.locked { flowId in flowPatients }

    override fun close() {
        hospitalJobTimer.cancel()
    }

    class FlowMedicalHistory {
        internal val records: MutableList<MedicalRecord.Flow> = mutableListOf()

        fun notDischargedForTheSameThingMoreThan(max: Int, by: Staff, currentState: StateMachineState): Boolean {
            return timesDischargedForTheSameThing(by, currentState) <= max
        }

        fun timesDischargedForTheSameThing(by: Staff, currentState: StateMachineState): Int {
            val lastAdmittanceSuspendCount = currentState.checkpoint.checkpointState.numberOfSuspends
            return records.count { it.outcome == Outcome.DISCHARGE && by in it.by && it.suspendCount == lastAdmittanceSuspendCount }
        }

        fun timesResuscitated(currentState: StateMachineState): Int {
            val lastAdmittanceSuspendCount = currentState.checkpoint.numberOfSuspends
            return records.count { ResuscitationSpecialist in it.by && it.suspendCount == lastAdmittanceSuspendCount }
        }

        override fun toString(): String = "${this.javaClass.simpleName}(records = $records)"
    }

    private data class InternalSessionInitRecord(val sessionMessage: InitialSessionMessage,
                                                 val event: ExternalEvent.ExternalMessageEvent,
                                                 val publicRecord: MedicalRecord.SessionInit)

    sealed class MedicalRecord {
        abstract val time: Instant
        abstract val outcome: Outcome
        abstract val errors: List<Throwable>

        /** Medical record for a flow that has errored. */
        data class Flow(override val time: Instant,
                        val flowId: StateMachineRunId,
                        val suspendCount: Int,
                        override val errors: List<Throwable>,
                        val by: List<Staff>,
                        override val outcome: Outcome) : MedicalRecord()

        /** Medical record for a session initiation that was unsuccessful. */
        data class SessionInit(val id: StateMachineRunId,
                               override val time: Instant,
                               override val outcome: Outcome,
                               val initiatorFlowClassName: String,
                               val flowVersion: Int,
                               val appName: String,
                               val sender: Party,
                               val error: Throwable) : MedicalRecord() {
            override val errors: List<Throwable> get() = listOf(error)
        }
    }

    enum class Outcome(val event: Event?) {
        DISCHARGE(Event.RetryFlowFromSafePoint),
        OVERNIGHT_OBSERVATION(null),
        UNTREATABLE(Event.StartErrorPropagation)
    }

    /** The order of the enum values are in priority order. */
    enum class Diagnosis {
        /** Retry the last outcome/diagnosis **/
        RESUSCITATE,
        /** The flow should not see other staff members */
        TERMINAL,
        /** Retry from last safe point. */
        DISCHARGE,
        /** Park and await intervention. */
        OVERNIGHT_OBSERVATION,
        /** Please try another member of staff. */
        NOT_MY_SPECIALTY
    }

    interface Staff {
        fun consult(flowFiber: FlowFiber, currentState: StateMachineState, newError: Throwable, history: FlowMedicalHistory): Diagnosis
    }

    /**
     * The [Chronic] interface relates to [Staff] that return diagnoses that can be constantly be diagnosed if the flow keeps returning to
     * the hospital. [Chronic] diagnoses apply a backoff before scheduling a new [Event], this prevents a flow from constantly retrying
     * without a chance for the underlying issue to resolve itself.
     */
    interface Chronic

    /**
     * SQL Deadlock detection.
     */
    object DeadlockNurse : Staff, Chronic {
        override fun consult(flowFiber: FlowFiber, currentState: StateMachineState, newError: Throwable, history: FlowMedicalHistory): Diagnosis {
            return if (mentionsDeadlock(newError)) {
                Diagnosis.DISCHARGE
            } else {
                Diagnosis.NOT_MY_SPECIALTY
            }
        }

        private fun mentionsDeadlock(exception: Throwable?): Boolean {
            return exception.mentionsThrowable(SQLException::class.java, "deadlock")
        }
    }

    /**
     * Primary key violation detection for duplicate inserts.  Will detect other constraint violations too.
     */
    object DuplicateInsertSpecialist : Staff {
        override fun consult(flowFiber: FlowFiber, currentState: StateMachineState, newError: Throwable, history: FlowMedicalHistory): Diagnosis {
            return if (newError.mentionsThrowable(ConstraintViolationException::class.java)
                && history.notDischargedForTheSameThingMoreThan(2, this, currentState)) {
                Diagnosis.DISCHARGE
            } else {
                Diagnosis.NOT_MY_SPECIALTY
            }
        }
    }

    /**
     * Restarts [TimedFlow], keeping track of the number of retries and making sure it does not
     * exceed the limit specified by the [FlowTimeoutException].
     */
    object DoctorTimeout : Staff {
        override fun consult(flowFiber: FlowFiber, currentState: StateMachineState, newError: Throwable, history: FlowMedicalHistory): Diagnosis {
            if (newError is FlowTimeoutException) {
                return Diagnosis.DISCHARGE
            }
            return Diagnosis.NOT_MY_SPECIALTY
        }
    }

    object FinalityDoctor : Staff {
        override fun consult(flowFiber: FlowFiber, currentState: StateMachineState, newError: Throwable, history: FlowMedicalHistory): Diagnosis {
            return if (currentState.flowLogic is FinalityHandler) {
                log.warn("Flow ${flowFiber.id} failed to be finalised. Manual intervention may be required before retrying " +
                        "the flow by re-starting the node. State machine state: $currentState", newError)
                Diagnosis.OVERNIGHT_OBSERVATION
            } else if (isFromReceiveFinalityFlow(newError)) {
                if (isErrorPropagatedFromCounterparty(newError) && isErrorThrownDuringReceiveFinality(newError)) {
                    // no need to keep around the flow, since notarisation has already failed at the counterparty.
                    Diagnosis.NOT_MY_SPECIALTY
                } else {
                    log.warn("Flow ${flowFiber.id} failed to be finalised. Manual intervention may be required before retrying " +
                            "the flow by re-starting the node. State machine state: $currentState", newError)
                    Diagnosis.OVERNIGHT_OBSERVATION
                }
            } else {
                Diagnosis.NOT_MY_SPECIALTY
            }
        }

        private fun isFromReceiveFinalityFlow(throwable: Throwable): Boolean {
            return throwable.stackTrace.any { it.className == ReceiveFinalityFlow::class.java.name }
        }

        private fun isErrorPropagatedFromCounterparty(error: Throwable): Boolean {
            return when (error) {
                is UnexpectedFlowEndException -> {
                    val peer = DeclaredField<Party?>(UnexpectedFlowEndException::class.java, "peer", error).value
                    peer != null
                }
                is FlowException -> {
                    val peer = DeclaredField<Party?>(FlowException::class.java, "peer", error).value
                    peer != null
                }
                else -> false
            }
        }

        /**
         * This method will return true if [ReceiveTransactionFlow] is at the top of the stack during the error.
         * As a result, if the failure happened during a sub-flow invoked from [ReceiveTransactionFlow], the method will return false.
         *
         * This is because in the latter case, the transaction might have already been finalised and deleting the flow
         * would introduce risk for inconsistency between nodes.
         */
        private fun isErrorThrownDuringReceiveFinality(error: Throwable): Boolean {
            val strippedStacktrace = error.stackTrace
                    .filterNot { it?.className?.contains("counter-flow exception from peer") ?: false }
                    .filterNot { it?.className?.startsWith("net.corda.node.services.statemachine.") ?: false }
            return strippedStacktrace.isNotEmpty()
                    && strippedStacktrace.first().className.startsWith(ReceiveTransactionFlow::class.qualifiedName!!)
        }
    }

    /**
     * [SQLTransientConnectionException] detection that arise from failing to connect the underlying database/datasource
     */
    object TransientConnectionCardiologist : Staff {
        override fun consult(
                flowFiber: FlowFiber,
                currentState: StateMachineState,
                newError: Throwable,
                history: FlowMedicalHistory
        ): Diagnosis {
            return if (mentionsTransientConnection(newError)) {
                if (history.notDischargedForTheSameThingMoreThan(2, this, currentState)) {
                    Diagnosis.DISCHARGE
                } else {
                    Diagnosis.OVERNIGHT_OBSERVATION
                }
            } else {
                Diagnosis.NOT_MY_SPECIALTY
            }
        }

        private fun mentionsTransientConnection(exception: Throwable?): Boolean {
            return exception.mentionsThrowable(SQLTransientConnectionException::class.java, "connection is not available")
        }
    }

    /**
     * Hospitalise any database (SQL and Persistence) exception that wasn't handled otherwise, unless on the configurable whitelist
     * Note that retry decisions from other specialists will not be affected as retries take precedence over hospitalisation.
     */
    object DatabaseEndocrinologist : Staff {
        override fun consult(
                flowFiber: FlowFiber,
                currentState: StateMachineState,
                newError: Throwable,
                history: FlowMedicalHistory
        ): Diagnosis {
            return if ((newError is SQLException || newError is PersistenceException) && !customConditions.any { it(newError) }) {
                Diagnosis.OVERNIGHT_OBSERVATION
            } else {
                Diagnosis.NOT_MY_SPECIALTY
            }
        }

        @VisibleForTesting
        val customConditions = mutableSetOf<(t: Throwable) -> Boolean>()
    }

    /**
     * Handles exceptions from internal state transitions that are not dealt with by the rest of the staff.
     *
     * [InterruptedException]s are diagnosed as [Diagnosis.TERMINAL] so they are never retried
     * (can occur when a flow is killed - `killFlow`).
     * [AsyncOperationTransitionException]s ares ignored as the error is likely to have originated in user async code rather than inside
     * of a transition.
     * All other exceptions are retried a maximum of 3 times before being kept in for observation.
     */
    object TransitionErrorGeneralPractitioner : Staff {
        override fun consult(
            flowFiber: FlowFiber,
            currentState: StateMachineState,
            newError: Throwable,
            history: FlowMedicalHistory
        ): Diagnosis {
            return if (newError.mentionsThrowable(StateTransitionException::class.java)) {
                when {
                    newError.mentionsThrowable(InterruptedException::class.java) -> Diagnosis.TERMINAL
                    newError.mentionsThrowable(AsyncOperationTransitionException::class.java) -> Diagnosis.NOT_MY_SPECIALTY
                    history.notDischargedForTheSameThingMoreThan(2, this, currentState) -> Diagnosis.DISCHARGE
                    else -> Diagnosis.OVERNIGHT_OBSERVATION
                }.also { logDiagnosis(it, newError, flowFiber, history) }
            } else {
                Diagnosis.NOT_MY_SPECIALTY
            }
        }

        private fun logDiagnosis(diagnosis: Diagnosis, newError: Throwable, flowFiber: FlowFiber, history: FlowMedicalHistory) {
            if (diagnosis != Diagnosis.NOT_MY_SPECIALTY) {
                log.debug {
                    """
                        Flow ${flowFiber.id} given $diagnosis diagnosis due to a transition error
                        - Exception: ${newError.message}
                        - History: $history
                        ${(newError as? StateTransitionException)?.transitionAction?.let { "- Action: $it" }}
                        ${(newError as? StateTransitionException)?.transitionEvent?.let { "- Event: $it" }}
                        """.trimIndent()
                }
            }
        }
    }

    /**
     * Keeps the flow in for overnight observation if [HospitalizeFlowException] is received.
     */
    object SedationNurse : Staff {
        override fun consult(
            flowFiber: FlowFiber,
            currentState: StateMachineState,
            newError: Throwable,
            history: FlowMedicalHistory
        ): Diagnosis {
            return if (newError.mentionsThrowable(HospitalizeFlowException::class.java)) {
                Diagnosis.OVERNIGHT_OBSERVATION
            } else {
                Diagnosis.NOT_MY_SPECIALTY
            }
        }
    }

    /**
     * Retry notarisation if the flow errors with a [NotaryError.General]. Notary flows are idempotent and only success or conflict
     * responses should be returned to the client.
     */
    object NotaryDoctor : Staff, Chronic {
        override fun consult(flowFiber: FlowFiber,
                             currentState: StateMachineState,
                             newError: Throwable,
                             history: FlowMedicalHistory): Diagnosis {
            if (newError is NotaryException && newError.error is NotaryError.General) {
                return Diagnosis.DISCHARGE
            }
            return Diagnosis.NOT_MY_SPECIALTY
        }
    }

    /**
     * Handles errors coming from the processing of errors events ([Event.StartErrorPropagation] and [Event.RetryFlowFromSafePoint]),
     * returning a [Diagnosis.RESUSCITATE] diagnosis
     */
    object ResuscitationSpecialist : Staff {
        override fun consult(
            flowFiber: FlowFiber,
            currentState: StateMachineState,
            newError: Throwable,
            history: FlowMedicalHistory
        ): Diagnosis {
            return if (newError is ErrorStateTransitionException) {
                Diagnosis.RESUSCITATE
            } else {
                Diagnosis.NOT_MY_SPECIALTY
            }
        }
    }
}

private fun <T : Throwable> Throwable?.mentionsThrowable(exceptionType: Class<T>, errorMessage: String? = null): Boolean {
    if (this == null) {
        return false
    }
    val containsMessage = if (errorMessage != null) {
        message?.toLowerCase()?.contains(errorMessage) ?: false
    } else {
        true
    }
    return (exceptionType.isAssignableFrom(this::class.java) && containsMessage) || cause.mentionsThrowable(exceptionType, errorMessage)
}
<|MERGE_RESOLUTION|>--- conflicted
+++ resolved
@@ -177,7 +177,6 @@
     }
 
     /**
-<<<<<<< HEAD
      * Forces the flow to be kept in for overnight observation by the hospital.
      *
      * @param currentState The [StateMachineState] of the flow that is being forced into observation
@@ -205,11 +204,7 @@
 
 
     /**
-     * Request treatment for the [flowFiber]. A flow can only be added to the hospital if they are not already being
-     * treated.
-=======
      * Request treatment for the [flowFiber].
->>>>>>> 9a8ae0fd
      */
     fun requestTreatment(flowFiber: FlowFiber, currentState: StateMachineState, errors: List<Throwable>) {
         if (!currentState.isRemoved) {
@@ -239,13 +234,8 @@
                 Diagnosis.OVERNIGHT_OBSERVATION -> {
                     log.info("Flow error kept for overnight observation by ${report.by} (error was ${report.error.message})")
                     // We don't schedule a next event for the flow - it will automatically retry from its checkpoint on node restart
-<<<<<<< HEAD
-                    onFlowKeptForOvernightObservation.forEach { hook -> hook.invoke(flowFiber.id, report.by.map{it.toString()}) }
+                    onFlowKeptForOvernightObservation.forEach { hook -> hook.invoke(flowFiber.id, report.by.map { it.toString() }) }
                     Triple(Outcome.OVERNIGHT_OBSERVATION, Event.OvernightObservation, 0.seconds)
-=======
-                    onFlowKeptForOvernightObservation.forEach { hook -> hook.invoke(flowFiber.id, report.by.map { it.toString() }) }
-                    Triple(Outcome.OVERNIGHT_OBSERVATION, null, 0.seconds)
->>>>>>> 9a8ae0fd
                 }
                 Diagnosis.NOT_MY_SPECIALTY, Diagnosis.TERMINAL -> {
                     // None of the staff care for these errors, or someone decided it is a terminal condition, so we let them propagate
