--- conflicted
+++ resolved
@@ -847,23 +847,7 @@
             is FlowState.Started -> {
                 val fiber = tryCheckpointDeserialize(checkpoint.flowState.frozenFiber, id) ?: return null
                 val state = StateMachineState(
-<<<<<<< HEAD
-                        checkpoint = checkpoint,
-                        pendingDeduplicationHandlers = initialDeduplicationHandler?.let { listOf(it) } ?: emptyList(),
-                        isFlowResumed = false,
-                        isWaitingForFuture = false,
-                        isAnyCheckpointPersisted = isAnyCheckpointPersisted,
-                        isStartIdempotent = isStartIdempotent,
-                        isRemoved = false,
-                        flowLogic = fiber.logic,
-                        senderUUID = null
-=======
-                    // Do a trivial checkpoint copy below, to update the Checkpoint#timestamp value.
-                    // The Checkpoint#timestamp is being used by FlowMonitor as the starting time point of a potential suspension.
-                    // We need to refresh the Checkpoint#timestamp here, in case of an e.g. node start up after a long period.
-                    // If not then, there is a time window (until the next checkpoint update) in which the FlowMonitor
-                    // could log this flow as a waiting flow, from the last checkpoint update i.e. before the node's start up.
-                    checkpoint = checkpoint.copy(),
+                    checkpoint = checkpoint,
                     pendingDeduplicationHandlers = initialDeduplicationHandler?.let { listOf(it) } ?: emptyList(),
                     isFlowResumed = false,
                     isWaitingForFuture = false,
@@ -874,7 +858,6 @@
                     isKilled = false,
                     flowLogic = fiber.logic,
                     senderUUID = null
->>>>>>> ba69ab68
                 )
                 fiber.transientValues = TransientReference(createTransientValues(id, resultFuture))
                 fiber.transientState = TransientReference(state)
